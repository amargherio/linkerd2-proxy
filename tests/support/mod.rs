--- conflicted
+++ resolved
@@ -25,10 +25,6 @@
 pub extern crate tokio_io;
 extern crate tokio_rustls;
 extern crate tower_grpc;
-<<<<<<< HEAD
-extern crate http_body;
-=======
->>>>>>> 5f893510
 extern crate tower_service;
 extern crate webpki;
 
@@ -48,10 +44,6 @@
 use self::tokio_connect::Connect;
 use self::tokio_current_thread as current_thread;
 use self::tower_grpc as grpc;
-<<<<<<< HEAD
-use self::http_body::Body as HttpBody;
-=======
->>>>>>> 5f893510
 pub use self::tower_service::Service;
 
 /// Environment variable for overriding the test patience.
