--- conflicted
+++ resolved
@@ -17,19 +17,14 @@
 pub mod trace {
     extern crate tracing_log;
     use super::{clock, Context as LegacyContext, CONTEXT as LEGACY_CONTEXT};
-<<<<<<< HEAD
 
     use std::{env, error, fmt, str, time::Instant};
-=======
-    use std::{env, error, fmt, time::Instant};
->>>>>>> b71349a7
     pub use tracing::*;
     pub use tracing_fmt::*;
 
     type SubscriberBuilder = Builder<default::NewRecorder, Format, filter::EnvFilter>;
     pub type Error = Box<error::Error + Send + Sync + 'static>;
 
-<<<<<<< HEAD
     #[derive(Clone)]
     pub struct LevelHandle {
         inner: filter::reload::Handle<filter::EnvFilter, default::NewRecorder>,
@@ -38,17 +33,11 @@
     /// Initialize tracing and logging with the value of the `ENV_LOG`
     /// environment variable as the verbosity-level filter.
     pub fn init() -> Result<LevelHandle, Error> {
-=======
-    /// Initialize tracing and logging with the value of the `ENV_LOG`
-    /// environment variable as the verbosity-level filter.
-    pub fn init() -> Result<(), Error> {
->>>>>>> b71349a7
         let env = env::var(super::ENV_LOG).unwrap_or_default();
         init_with_filter(env)
     }
 
     /// Initialize tracing and logging with the provided verbosity-level filter.
-<<<<<<< HEAD
     pub fn init_with_filter<F: AsRef<str>>(filter: F) -> Result<LevelHandle, Error> {
         // Set up the subscriber
         let builder = subscriber_builder()
@@ -56,24 +45,12 @@
             .with_filter_reloading();
         let handle = builder.reload_handle();
         let dispatch = Dispatch::new(builder.finish());
-=======
-    pub fn init_with_filter<F: AsRef<str>>(filter: F) -> Result<(), Error> {
-        let dispatch = Dispatch::new(
-            subscriber_builder()
-                .with_filter(filter::EnvFilter::from(filter))
-                .finish(),
-        );
->>>>>>> b71349a7
         dispatcher::set_global_default(dispatch)?;
         let logger = tracing_log::LogTracer::with_filter(log::LevelFilter::max());
         log::set_boxed_logger(Box::new(logger))?;
         log::set_max_level(log::LevelFilter::max());
-<<<<<<< HEAD
 
         Ok(LevelHandle { inner: handle })
-=======
-        Ok(())
->>>>>>> b71349a7
     }
 
     /// Returns a builder that constructs a `FmtSubscriber` that logs trace events.
@@ -128,7 +105,6 @@
         }
     }
 
-<<<<<<< HEAD
     impl LevelHandle {
         pub fn set_level(&self, level: impl AsRef<str>) -> Result<(), Error> {
             let level = level.as_ref();
@@ -184,35 +160,7 @@
     pub mod futures {
         pub use tracing_futures::*;
     }
-=======
-    /// Implements `fmt::Display` for a `tokio-trace-fmt` span context.
-    struct SpanContext<'a, N: 'a>(&'a Context<'a, N>);
-
-    impl<'a, N> fmt::Display for SpanContext<'a, N> {
-        fn fmt(&self, f: &mut fmt::Formatter) -> fmt::Result {
-            let mut seen = false;
-            self.0.visit_spans(|_, span| {
-                write!(f, "{}", span.name())?;
-                seen = true;
-
-                let fields = span.fields();
-                if !fields.is_empty() {
-                    write!(f, "{{{}}}", fields)?;
-                }
-                ":".fmt(f)
-            })?;
-            if seen {
-                f.pad(" ")?;
-            }
-            Ok(())
-        }
-    }
-
-    pub mod futures {
-        pub use tracing_futures::*;
-    }
-
->>>>>>> b71349a7
+
 }
 
 /// Execute a closure with a `Display` item attached to allow log messages.
