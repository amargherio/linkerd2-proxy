--- conflicted
+++ resolved
@@ -3,17 +3,14 @@
 
 use futures::{Async, Poll};
 use std::fmt;
-use std::net::SocketAddr;
-<<<<<<< HEAD
 use std::{
     error, fmt,
+    net::SocketAddr
     sync::{
         atomic::{AtomicBool, Ordering},
         Arc,
     },
 };
-=======
->>>>>>> cbdf45b4
 
 pub use self::tower_discover::Change;
 use proxy::Error;
