use std::{hash::Hash, time::Duration};

use futures::{Async, Future, Poll, Stream};
use indexmap::IndexMap;
use tokio::sync::lock::Lock;
use tokio_timer::{delay_queue, DelayQueue, Error, Interval};

/// An LRU cache that can eagerly remove values in a background task.
///
/// Assumptions:
/// - `access` is common
/// - `insert` is less common
/// - Values should have an `expires` span of time greater than 0
///
/// Complexity:
/// - `access` in **O(1)** time (amortized average)
/// - `insert` in **O(1)** time (average)
///
/// The underlying data structure of Cache is a [`DelayQueue`]. This allows
/// the background task to remove values by polling for elements that have
/// reached their specified deadline. Elements are retrieved from the queue
/// via [`Stream::poll`], and that is what [`poll_purge`] ultimately uses.
///
/// [`DelayQueue`]: https://docs.rs/tokio/0.1.19/tokio/timer/struct.DelayQueue.html
/// [`Stream::poll`]: https://docs.rs/tokio/0.1.19/tokio/timer/struct.DelayQueue.html#impl-Stream
/// [`poll_purge`]: #method.poll_purge
pub struct Cache<K, V>
where
    K: Clone + Eq + Hash,
{
    capacity: usize,
    expires: Duration,
    /// A queue of keys into `values` that become ready when the corresponding
    /// cache entry expires. As elements become ready, we can
    /// remove the key and corresponding value from the cache.
    expirations: DelayQueue<K>,
    /// Cache access is coordinated through `values`. This field represents
    /// the current state of the cache.
    values: IndexMap<K, Node<V>>,
}

/// A background future that eagerly removes expired cache values.
///
<<<<<<< HEAD
/// If the cache is dropped, this future will complete.
pub struct PurgeCache<K, V>
where
    K: Clone + Eq + Hash,
{
    cache: Lock<Cache<K, V>>,
    interval: Interval,
=======
/// Wraps a mutable reference to a `V`-typed value.
///
/// When the guard is dropped, the value's `last_access` time is updated with the provided
/// time source.
#[derive(Debug)]
pub struct Access<'a, T, N: Now = ()> {
    node: &'a mut Node<T>,
    now: &'a N,
}

/// A handle to a `Cache` that has capacity for at least one additional value.
#[derive(Debug)]
pub struct Reserve<'a, K: Hash + Eq, V, N> {
    vals: &'a mut IndexMap<K, Node<V>>,
    now: &'a N,
>>>>>>> 011c00e4
}

/// A handle to a cache value.
struct Node<T> {
    dq_key: delay_queue::Key,
    value: T,
}

// ===== impl Cache =====

impl<K, V> Cache<K, V>
where
    K: Clone + Eq + Hash,
    V: Clone,
{
    pub fn new(capacity: usize, expires: Duration) -> (Lock<Cache<K, V>>, PurgeCache<K, V>) {
        assert!(capacity != 0);
        let cache = Self {
            capacity,
            expires,
            expirations: DelayQueue::with_capacity(capacity),
            values: IndexMap::default(),
        };
        let cache = Lock::new(cache);
        let bg_purge = PurgeCache {
            cache: cache.clone(),
            interval: Interval::new_interval(expires),
        };

<<<<<<< HEAD
        (cache, bg_purge)
    }

    pub fn capacity(&self) -> usize {
        self.capacity
=======
impl<K: Hash + Eq, V, N: Now> Cache<K, V, N> {
    /// Accesses a route.
    ///
    /// A mutable reference to the route is wrapped in the returned `Access` to
    /// ensure that the access-time is updated when the reference is released.
    pub fn access<Q>(&mut self, key: &Q) -> Option<Access<'_, V, N>>
    where
        Q: Hash + Equivalent<K>,
    {
        let v = self.vals.get_mut(key)?;
        Some(v.access(&self.now))
    }

    /// Ensures that there is capacity to store an additional route.
    ///
    /// Returns a handle that may be used to store an ite,. If there is no available
    /// capacity, idle entries may be evicted to create capacity.
    ///
    /// An error is returned if there is no available capacity.
    pub fn reserve(&mut self) -> Result<Reserve<'_, K, V, N>, CapacityExhausted> {
        if self.vals.len() == self.capacity {
            // Only whole seconds are used to determine whether a node should be retained.
            // This is intended to prevent the need for repetitive reservations when
            // entries are clustered in tight time ranges.
            let max_age = self.max_idle_age.as_secs();
            let now = self.now.now();
            self.vals.retain(|_, n| {
                let age = now - n.last_access();
                age.as_secs() <= max_age
            });

            if self.vals.len() == self.capacity {
                return Err(CapacityExhausted {
                    capacity: self.capacity,
                });
            }
        }

        Ok(Reserve {
            vals: &mut self.vals,
            now: &self.now,
        })
>>>>>>> 011c00e4
    }

    pub fn can_insert(&self) -> bool {
        self.values.len() < self.capacity
    }

    /// Attempts to access an item by key.
    ///
    /// If a value is returned, this key will not be considered for eviction
    /// for another `expires` span of time.
    pub fn access(&mut self, key: &K) -> Option<V> {
        if let Some(node) = self.values.get_mut(key) {
            self.expirations.reset(&node.dq_key, self.expires);
            return Some(node.value.clone());
        }

        None
    }

    /// Attempts to insert an item by key.
    ///
    /// If a value is returned, this key has been set to expire after an
    /// `expires` span of time.
    pub fn insert(&mut self, key: K, value: V) -> Option<V> {
        let node = {
            let dq_key = self.expirations.insert(key.clone(), self.expires);
            Node { dq_key, value }
        };

        self.values.insert(key, node).map(|n| n.value)
    }

    /// Evict expired values from the cache.
    ///
    /// Polls the underlying `DelayQueue`. When elements are returned from the
    /// queue, remove the associated key from `values`.
    fn poll_purge(&mut self) -> Poll<(), Error> {
        while let Some(expired) = try_ready!(self.expirations.poll()) {
            self.values.remove(expired.get_ref());
        }

        Ok(Async::Ready(()))
    }
}

// ===== impl PurgeCache =====

impl<K, V> Future for PurgeCache<K, V>
where
    K: Clone + Eq + Hash,
    V: Clone,
{
    type Item = ();
    type Error = ();

    fn poll(&mut self) -> Poll<Self::Item, Self::Error> {
        try_ready!(self.interval.poll().map_err(|e| {
            panic!("Interval::poll must not fail: {}", e);
        }));

        let mut cache = try_ready!(Ok(self.cache.poll_lock()));

        cache.poll_purge().map_err(|e| {
            panic!("Cache::poll_purge must not fail: {}", e);
        })
    }
}

#[cfg(test)]
mod tests {
    use super::*;
<<<<<<< HEAD
    use futures::future;
    use tokio::runtime::current_thread::{self, Runtime};
=======
    use crate::test_util::MultiplyAndAssign;
    use futures::Future;
    use std::{
        cell::RefCell,
        rc::Rc,
        time::{Duration, Instant},
    };
    use tower_service::Service;

    /// A mocked instance of `Now` to drive tests.
    #[derive(Clone)]
    pub struct Clock(Rc<RefCell<Instant>>);

    // ===== impl Clock =====

    impl Default for Clock {
        fn default() -> Clock {
            Clock(Rc::new(RefCell::new(Instant::now())))
        }
    }

    impl Clock {
        pub fn advance(&mut self, d: Duration) {
            *self.0.borrow_mut() += d;
        }
    }

    impl Now for Clock {
        fn now(&self) -> Instant {
            self.0.borrow().clone()
        }
    }
>>>>>>> 011c00e4

    #[test]
    fn check_capacity_and_insert() {
        current_thread::run(future::lazy(|| {
            let (mut cache, _cache_purge) = Cache::new(2, Duration::from_millis(10));

            let mut cache = match cache.poll_lock() {
                Async::Ready(acquired) => acquired,
                _ => panic!("cache lock should be Ready"),
            };

            cache.insert(1, 2);
            assert_eq!(cache.values.len(), 1);

            cache.insert(2, 3);
            assert_eq!(cache.values.len(), 2);
            assert!(!cache.can_insert());

            Ok::<_, ()>(())
        }))
    }

    #[test]
    fn insert_and_access_value() {
        current_thread::run(future::lazy(|| {
            let (mut cache, _cache_purge) = Cache::new(2, Duration::from_millis(10));

            let mut cache = match cache.poll_lock() {
                Async::Ready(acquired) => acquired,
                _ => panic!("cache lock should be Ready"),
            };

            assert!(cache.access(&1).is_none());
            assert!(cache.access(&2).is_none());

            cache.insert(1, 2);
            assert!(cache.access(&1).is_some());
            assert!(cache.access(&2).is_none());

            cache.insert(2, 3);
            assert!(cache.access(&1).is_some());
            assert!(cache.access(&2).is_some());

            assert_eq!(cache.access(&1).take().unwrap(), 2);
            assert_eq!(cache.access(&2).take().unwrap(), 3);

            Ok::<_, ()>(())
        }))
    }

    #[test]
    fn insert_and_background_purge() {
        let mut rt = Runtime::new().unwrap();

        let (mut cache, cache_purge) = rt
            .block_on(futures::future::lazy(|| {
                Ok::<_, ()>(Cache::new(2, Duration::from_millis(10)))
            }))
            .unwrap();

        // Spawn a background purge task on the runtime
        rt.spawn(cache_purge);

        // Fill the cache
        rt.block_on(future::lazy(|| {
            let mut cache = match cache.poll_lock() {
                Async::Ready(acquired) => acquired,
                _ => panic!("cache lock should be Ready"),
            };

            cache.insert(1, 2);
            cache.insert(2, 3);
            assert_eq!(cache.values.len(), 2);

            Ok::<_, ()>(())
        }))
        .unwrap();

        // Sleep for enough time that all cache values expire
        rt.block_on(tokio_timer::sleep(Duration::from_millis(100)))
            .unwrap();

        let cache = match cache.poll_lock() {
            Async::Ready(acquired) => acquired,
            _ => panic!("cache lock should be Ready"),
        };
        assert_eq!(cache.values.len(), 0);
    }

    #[test]
    fn access_resets_expiration() {
        let mut rt = Runtime::new().unwrap();

        let (mut cache, cache_purge) = rt
            .block_on(future::lazy(|| {
                Ok::<_, ()>(Cache::new(2, Duration::from_millis(100)))
            }))
            .unwrap();

        // Spawn a background purge task on the runtime
        rt.spawn(cache_purge);

        // Insert into the cache
        rt.block_on(future::lazy(|| {
            let mut cache = match cache.poll_lock() {
                Async::Ready(acquired) => acquired,
                _ => panic!("cache lock should be Ready"),
            };

            cache.insert(1, 2);
            assert_eq!(cache.values.len(), 1);

            Ok::<_, ()>(())
        }))
        .unwrap();

        // Sleep for at least half of the expiration time
        rt.block_on(tokio_timer::sleep(Duration::from_millis(60)))
            .unwrap();

        // Access the value that was inserted
        rt.block_on(future::lazy(|| {
            let mut cache = match cache.poll_lock() {
                Async::Ready(acquired) => acquired,
                _ => panic!("cache lock should be Ready"),
            };
            assert!(cache.access(&1).is_some());

            Ok::<_, ()>(())
        }))
        .unwrap();

        // Sleep for at least half of the expiration time
        rt.block_on(tokio_timer::sleep(Duration::from_millis(60)))
            .unwrap();

        // If the access reset the value's expiration, it should still be
        // retrievable
        rt.block_on(future::lazy(|| {
            let mut cache = match cache.poll_lock() {
                Async::Ready(acquired) => acquired,
                _ => panic!("cache lock should be Ready"),
            };
            assert!(cache.access(&1).is_some());

            Ok::<_, ()>(())
        }))
        .unwrap();
    }
}<|MERGE_RESOLUTION|>--- conflicted
+++ resolved
@@ -1,6 +1,6 @@
 use std::{hash::Hash, time::Duration};
 
-use futures::{Async, Future, Poll, Stream};
+use futures::{Async, Future, Poll, Stream, try_ready};
 use indexmap::IndexMap;
 use tokio::sync::lock::Lock;
 use tokio_timer::{delay_queue, DelayQueue, Error, Interval};
@@ -41,7 +41,6 @@
 
 /// A background future that eagerly removes expired cache values.
 ///
-<<<<<<< HEAD
 /// If the cache is dropped, this future will complete.
 pub struct PurgeCache<K, V>
 where
@@ -49,23 +48,6 @@
 {
     cache: Lock<Cache<K, V>>,
     interval: Interval,
-=======
-/// Wraps a mutable reference to a `V`-typed value.
-///
-/// When the guard is dropped, the value's `last_access` time is updated with the provided
-/// time source.
-#[derive(Debug)]
-pub struct Access<'a, T, N: Now = ()> {
-    node: &'a mut Node<T>,
-    now: &'a N,
-}
-
-/// A handle to a `Cache` that has capacity for at least one additional value.
-#[derive(Debug)]
-pub struct Reserve<'a, K: Hash + Eq, V, N> {
-    vals: &'a mut IndexMap<K, Node<V>>,
-    now: &'a N,
->>>>>>> 011c00e4
 }
 
 /// A handle to a cache value.
@@ -95,56 +77,11 @@
             interval: Interval::new_interval(expires),
         };
 
-<<<<<<< HEAD
         (cache, bg_purge)
     }
 
     pub fn capacity(&self) -> usize {
         self.capacity
-=======
-impl<K: Hash + Eq, V, N: Now> Cache<K, V, N> {
-    /// Accesses a route.
-    ///
-    /// A mutable reference to the route is wrapped in the returned `Access` to
-    /// ensure that the access-time is updated when the reference is released.
-    pub fn access<Q>(&mut self, key: &Q) -> Option<Access<'_, V, N>>
-    where
-        Q: Hash + Equivalent<K>,
-    {
-        let v = self.vals.get_mut(key)?;
-        Some(v.access(&self.now))
-    }
-
-    /// Ensures that there is capacity to store an additional route.
-    ///
-    /// Returns a handle that may be used to store an ite,. If there is no available
-    /// capacity, idle entries may be evicted to create capacity.
-    ///
-    /// An error is returned if there is no available capacity.
-    pub fn reserve(&mut self) -> Result<Reserve<'_, K, V, N>, CapacityExhausted> {
-        if self.vals.len() == self.capacity {
-            // Only whole seconds are used to determine whether a node should be retained.
-            // This is intended to prevent the need for repetitive reservations when
-            // entries are clustered in tight time ranges.
-            let max_age = self.max_idle_age.as_secs();
-            let now = self.now.now();
-            self.vals.retain(|_, n| {
-                let age = now - n.last_access();
-                age.as_secs() <= max_age
-            });
-
-            if self.vals.len() == self.capacity {
-                return Err(CapacityExhausted {
-                    capacity: self.capacity,
-                });
-            }
-        }
-
-        Ok(Reserve {
-            vals: &mut self.vals,
-            now: &self.now,
-        })
->>>>>>> 011c00e4
     }
 
     pub fn can_insert(&self) -> bool {
@@ -216,43 +153,8 @@
 #[cfg(test)]
 mod tests {
     use super::*;
-<<<<<<< HEAD
     use futures::future;
     use tokio::runtime::current_thread::{self, Runtime};
-=======
-    use crate::test_util::MultiplyAndAssign;
-    use futures::Future;
-    use std::{
-        cell::RefCell,
-        rc::Rc,
-        time::{Duration, Instant},
-    };
-    use tower_service::Service;
-
-    /// A mocked instance of `Now` to drive tests.
-    #[derive(Clone)]
-    pub struct Clock(Rc<RefCell<Instant>>);
-
-    // ===== impl Clock =====
-
-    impl Default for Clock {
-        fn default() -> Clock {
-            Clock(Rc::new(RefCell::new(Instant::now())))
-        }
-    }
-
-    impl Clock {
-        pub fn advance(&mut self, d: Duration) {
-            *self.0.borrow_mut() += d;
-        }
-    }
-
-    impl Now for Clock {
-        fn now(&self) -> Instant {
-            self.0.borrow().clone()
-        }
-    }
->>>>>>> 011c00e4
 
     #[test]
     fn check_capacity_and_insert() {
